--- conflicted
+++ resolved
@@ -79,15 +79,11 @@
     const message: protocol.messages.Message = if (std.mem.eql(u8, &command, protocol.messages.VersionMessage.name()))
         protocol.messages.Message{ .Version = try protocol.messages.VersionMessage.deserializeReader(allocator, r) }
     else if (std.mem.eql(u8, &command, protocol.messages.VerackMessage.name()))
-<<<<<<< HEAD
         protocol.messages.Message{ .Verack = try protocol.messages.VerackMessage.deserializeReader(allocator, r)}
     else if (std.mem.eql(u8, &command, protocol.messages.MempoolMessage.name()))
         protocol.messages.Message{ .Mempool = try protocol.messages.MempoolMessage.deserializeReader(allocator, r)}
-=======
-        protocol.messages.Message{ .Verack = try protocol.messages.VerackMessage.deserializeReader(allocator, r) }
     else if (std.mem.eql(u8, &command, protocol.messages.GetaddrMessage.name()))
         protocol.messages.Message{ .Getaddr = try protocol.messages.GetaddrMessage.deserializeReader(allocator, r) }
->>>>>>> d070f88a
     else
         return error.InvalidCommand;
     errdefer message.deinit(allocator);
@@ -141,11 +137,8 @@
     switch (received_message) {
         .Version => |rm| try std.testing.expect(message.eql(&rm)),
         .Verack => unreachable,
-<<<<<<< HEAD
         .Mempool => unreachable,
-=======
         .Getaddr => unreachable,
->>>>>>> d070f88a
     }
 }
 
@@ -170,8 +163,8 @@
     switch (received_message) {
         .Verack => {},
         .Version => unreachable,
-<<<<<<< HEAD
         .Mempool => unreachable,
+        .Getaddr => unreachable,
     }
 }
 
@@ -197,9 +190,7 @@
         .Mempool => {},
         .Verack => unreachable,
         .Version => unreachable,
-=======
         .Getaddr => unreachable,
->>>>>>> d070f88a
     }
 }
 
